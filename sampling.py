
import numpy as np
from torchvision import datasets, transforms
import torch
from torch.utils.data import Dataset, DataLoader
from torch.utils.data.sampler import Sampler
import torchvision.transforms as transforms
import numpy as np 
import pandas as pd
from PIL import Image
import os
from PIL import Image

def mnist_iid(dataset, num_users):
    """
    Sample I.I.D. client data from MNIST dataset
    :param dataset:
    :param num_users:
    :return: dict of image index
    """
    num_items = int(len(dataset)/num_users)
    dict_users, all_idxs = {}, [i for i in range(len(dataset))]
    for i in range(num_users):
        dict_users[i] = set(np.random.choice(all_idxs, num_items,
                                             replace=False))
        all_idxs = list(set(all_idxs) - dict_users[i])
    return dict_users


def mnist_noniid(dataset, num_users):
    """
    Sample non-I.I.D client data from MNIST dataset
    :param dataset:
    :param num_users:
    :return:
    """
    # 60,000 training imgs -->  200 imgs/shard X 300 shards
    num_shards, num_imgs = 200, 300
    idx_shard = [i for i in range(num_shards)]
    dict_users = {i: np.array([]) for i in range(num_users)}
    idxs = np.arange(num_shards*num_imgs)
    labels = dataset.train_labels.numpy()

    # sort labels
    idxs_labels = np.vstack((idxs, labels))
    idxs_labels = idxs_labels[:, idxs_labels[1, :].argsort()]
    idxs = idxs_labels[0, :]

    # divide and assign 2 shards/client
    for i in range(num_users):
        rand_set = set(np.random.choice(idx_shard, 2, replace=False))
        idx_shard = list(set(idx_shard) - rand_set)
        for rand in rand_set:
            dict_users[i] = np.concatenate(
                (dict_users[i], idxs[rand*num_imgs:(rand+1)*num_imgs]), axis=0)
    return dict_users


def mnist_noniid_unequal(dataset, num_users):
    """
    Sample non-I.I.D client data from MNIST dataset s.t clients
    have unequal amount of data
    :param dataset:
    :param num_users:
    :returns a dict of clients with each clients assigned certain
    number of training imgs
    """
    # 60,000 training imgs --> 50 imgs/shard X 1200 shards
    num_shards, num_imgs = 1200, 50
    idx_shard = [i for i in range(num_shards)]
    dict_users = {i: np.array([]) for i in range(num_users)}
    idxs = np.arange(num_shards*num_imgs)
    labels = dataset.train_labels.numpy()

    # sort labels
    idxs_labels = np.vstack((idxs, labels))
    idxs_labels = idxs_labels[:, idxs_labels[1, :].argsort()]
    idxs = idxs_labels[0, :]

    # Minimum and maximum shards assigned per client:
    min_shard = 1
    max_shard = 30

    # Divide the shards into random chunks for every client
    # s.t the sum of these chunks = num_shards
    random_shard_size = np.random.randint(min_shard, max_shard+1,
                                          size=num_users)
    random_shard_size = np.around(random_shard_size /
                                  sum(random_shard_size) * num_shards)
    random_shard_size = random_shard_size.astype(int)

    # Assign the shards randomly to each client
    if sum(random_shard_size) > num_shards:

        for i in range(num_users):
            # First assign each client 1 shard to ensure every client has
            # atleast one shard of data
            rand_set = set(np.random.choice(idx_shard, 1, replace=False))
            idx_shard = list(set(idx_shard) - rand_set)
            for rand in rand_set:
                dict_users[i] = np.concatenate(
                    (dict_users[i], idxs[rand*num_imgs:(rand+1)*num_imgs]),
                    axis=0)

        random_shard_size = random_shard_size-1

        # Next, randomly assign the remaining shards
        for i in range(num_users):
            if len(idx_shard) == 0:
                continue
            shard_size = random_shard_size[i]
            if shard_size > len(idx_shard):
                shard_size = len(idx_shard)
            rand_set = set(np.random.choice(idx_shard, shard_size,
                                            replace=False))
            idx_shard = list(set(idx_shard) - rand_set)
            for rand in rand_set:
                dict_users[i] = np.concatenate(
                    (dict_users[i], idxs[rand*num_imgs:(rand+1)*num_imgs]),
                    axis=0)
    else:

        for i in range(num_users):
            shard_size = random_shard_size[i]
            rand_set = set(np.random.choice(idx_shard, shard_size,
                                            replace=False))
            idx_shard = list(set(idx_shard) - rand_set)
            for rand in rand_set:
                dict_users[i] = np.concatenate(
                    (dict_users[i], idxs[rand*num_imgs:(rand+1)*num_imgs]),
                    axis=0)

        if len(idx_shard) > 0:
            # Add the leftover shards to the client with minimum images:
            shard_size = len(idx_shard)
            # Add the remaining shard to the client with lowest data
            k = min(dict_users, key=lambda x: len(dict_users.get(x)))
            rand_set = set(np.random.choice(idx_shard, shard_size,
                                            replace=False))
            idx_shard = list(set(idx_shard) - rand_set)
            for rand in rand_set:
                dict_users[k] = np.concatenate(
                    (dict_users[k], idxs[rand*num_imgs:(rand+1)*num_imgs]),
                    axis=0)

    return dict_users

class cancer_dataset(Dataset):
<<<<<<< HEAD
    def __init__(self, data_dir, transform, dataset_type=None, max_samples=None):
=======
    def _init_(self, data_dir, transform, dataset_type=None, max_samples=None):
>>>>>>> a24b6a45
        # Get the path to the directory containing the images
        path2data = os.path.join(data_dir, "data_sample/data_sample")
        
        # Get a list of the filenames of the images in the directory
        filenames = os.listdir(path2data)
<<<<<<< HEAD

        # Get the full path to each image
        full_filenames = [os.path.join(path2data, f) for f in filenames]

        # Load the labels from a CSV file
        path2labels = os.path.join(data_dir, "labels.csv")
        labels_df = pd.read_csv(path2labels)

        # Set the "id" column as the index for the labels dataframe
        labels_df.set_index("id", inplace=True)

        # Extract all labels first
        all_labels = [labels_df.loc[filename[:-4]].values[0] for filename in filenames]

        # Obtain the labels for the dataset
        if dataset_type=="train":
            # Only use a subset of the images for training
            # Ensure we slice both arrays at the same indices
            self.full_filenames = full_filenames[:2608]
            self.labels = all_labels[:2608]  # Use the same index for consistency
            print("training dataset")
            
        elif dataset_type=="val":
            # Only use a subset of the images for validation
            # Ensure we slice both arrays at the same indices
            start_idx, end_idx = 3508, 3648
            self.full_filenames = full_filenames[start_idx:end_idx]
            self.labels = all_labels[start_idx:end_idx]  # Use the same indices
            print("validation dataset")
            
        elif dataset_type=="test":
            # Only use a subset of the images for testing
            start_idx = 3648
            self.full_filenames = full_filenames[start_idx:-1]
            self.labels = all_labels[start_idx:-1]  # Use the same indices
            print("testing dataset")
            
        else:
            # Use all the images for the dataset
            self.full_filenames = full_filenames
            self.labels = all_labels
        
        # Apply max_samples limit if specified
        if max_samples is not None and max_samples < len(self.full_filenames):
            self.full_filenames = self.full_filenames[:max_samples]
            self.labels = self.labels[:max_samples]

        # Save the data transformation to be applied to each image
        self.transform = transform

    def __len__(self):
        # Return the size of the dataset (i.e., the number of images)
        return len(self.full_filenames)

    def __getitem__(self, idx):
        # Handle both integer indexing and slicing
        if isinstance(idx, slice):
            # Create a new dataset with the sliced data
            subset = cancer_dataset.__new__(cancer_dataset)
            
            # Copy all attributes from self
            for attr, value in self.__dict__.items():
                setattr(subset, attr, value)
            
            # Apply the slice to filenames and labels
            start, stop, step = idx.indices(len(self))
            indices = list(range(start, stop, step))
            subset.full_filenames = [self.full_filenames[i] for i in indices]
            subset.labels = [self.labels[i] for i in indices]
            
            return subset
        else:
            # Handle regular integer indexing
            # Open the image file and apply the data transformation
            img = Image.open(self.full_filenames[idx]) # PIL image
            img = self.transform(img)
            
            # Return the transformed image along with its label
            return img, self.labels[idx]
=======

        # Get the full path to each image
        full_filenames = [os.path.join(path2data, f) for f in filenames]

        # Load the labels from a CSV file
        path2labels = os.path.join(data_dir, "labels.csv")
        labels_df = pd.read_csv(path2labels)

        # Set the "id" column as the index for the labels dataframe
        labels_df.set_index("id", inplace=True)

        # Extract all labels first
        all_labels = [labels_df.loc[filename[:-4]].values[0] for filename in filenames]

        # Obtain the labels for the dataset
        if dataset_type=="train":
            # Only use a subset of the images for training
            # Ensure we slice both arrays at the same indices
            self.full_filenames = full_filenames[:2608]
            self.labels = all_labels[:2608]  # Use the same index for consistency
            print("training dataset")
            
        elif dataset_type=="val":
            # Only use a subset of the images for validation
            # Ensure we slice both arrays at the same indices
            start_idx, end_idx = 3508, 3648
            self.full_filenames = full_filenames[start_idx:end_idx]
            self.labels = all_labels[start_idx:end_idx]  # Use the same indices
            print("validation dataset")
            
        elif dataset_type=="test":
            # Only use a subset of the images for testing
            start_idx = 3648
            self.full_filenames = full_filenames[start_idx:-1]
            self.labels = all_labels[start_idx:-1]  # Use the same indices
            print("testing dataset")
            
        else:
            # Use all the images for the dataset
            self.full_filenames = full_filenames
            self.labels = all_labels
        
        # Apply max_samples limit if specified
        if max_samples is not None and max_samples < len(self.full_filenames):
            self.full_filenames = self.full_filenames[:max_samples]
            self.labels = self.labels[:max_samples]

        # Save the data transformation to be applied to each image
        self.transform = transform

    def _len_(self):
        # Return the size of the dataset (i.e., the number of images)
        return len(self.full_filenames)

    def _getitem_(self, idx):
        # Handle both integer indexing and slicing
        if isinstance(idx, slice):
            # Create a new dataset with the sliced data
            subset = cancer_dataset._new_(cancer_dataset)
            
            # Copy all attributes from self
            for attr, value in self._dict_.items():
                setattr(subset, attr, value)
            
            # Apply the slice to filenames and labels
            start, stop, step = idx.indices(len(self))
            indices = list(range(start, stop, step))
            subset.full_filenames = [self.full_filenames[i] for i in indices]
            subset.labels = [self.labels[i] for i in indices]
            
            return subset
        else:
            # Handle regular integer indexing
            # Open the image file and apply the data transformation
            img = Image.open(self.full_filenames[idx]) # PIL image
            img = self.transform(img)
            
            # Return the transformed image along with its label
            return img, self.labels[idx]


>>>>>>> a24b6a45

def breast_cancer_iid(dataset, num_users):
    num_items = int(len(dataset) / num_users)
    dict_users, all_idxs = {}, [i for i in range(len(dataset))]
    for i in range(num_users):
        dict_users[i] = set(np.random.choice(all_idxs, num_items, replace=False))
        all_idxs = list(set(all_idxs) - dict_users[i])
    return dict_users

def breast_cancer_noniid(dataset, num_users):
    # Let's do Non-IID based on sorting by labels (similar to mnist_noniid)
    num_shards, num_imgs = 200, int(len(dataset) / 200)
    idx_shard = [i for i in range(num_shards)]
    dict_users = {i: np.array([]) for i in range(num_users)}
    idxs = np.arange(num_shards * num_imgs)
    labels = np.array(dataset.labels)

    # sort labels
    idxs_labels = np.vstack((idxs, labels))
    idxs_labels = idxs_labels[:, idxs_labels[1, :].argsort()]
    idxs = idxs_labels[0, :]

    # divide and assign
    for i in range(num_users):
        rand_set = set(np.random.choice(idx_shard, 2, replace=False))
        idx_shard = list(set(idx_shard) - rand_set)
        for rand in rand_set:
            dict_users[i] = np.concatenate(
                (dict_users[i], idxs[rand * num_imgs:(rand + 1) * num_imgs]), axis=0)
    return dict_users


if __name__ == '__main__':
    dataset_train = datasets.MNIST('./data/mnist/', train=True, download=True,
                                   transform=transforms.Compose([
                                       transforms.ToTensor(),
                                       transforms.Normalize((0.1307,),
                                                            (0.3081,))
                                   ]))
    num = 100
    d = mnist_noniid(dataset_train, num)<|MERGE_RESOLUTION|>--- conflicted
+++ resolved
@@ -9,7 +9,7 @@
 import pandas as pd
 from PIL import Image
 import os
-from PIL import Image
+
 
 def mnist_iid(dataset, num_users):
     """
@@ -145,180 +145,59 @@
 
     return dict_users
 
-class cancer_dataset(Dataset):
-<<<<<<< HEAD
-    def __init__(self, data_dir, transform, dataset_type=None, max_samples=None):
-=======
-    def _init_(self, data_dir, transform, dataset_type=None, max_samples=None):
->>>>>>> a24b6a45
-        # Get the path to the directory containing the images
-        path2data = os.path.join(data_dir, "data_sample/data_sample")
-        
-        # Get a list of the filenames of the images in the directory
-        filenames = os.listdir(path2data)
-<<<<<<< HEAD
-
-        # Get the full path to each image
-        full_filenames = [os.path.join(path2data, f) for f in filenames]
-
-        # Load the labels from a CSV file
-        path2labels = os.path.join(data_dir, "labels.csv")
-        labels_df = pd.read_csv(path2labels)
-
-        # Set the "id" column as the index for the labels dataframe
-        labels_df.set_index("id", inplace=True)
-
-        # Extract all labels first
-        all_labels = [labels_df.loc[filename[:-4]].values[0] for filename in filenames]
-
-        # Obtain the labels for the dataset
-        if dataset_type=="train":
-            # Only use a subset of the images for training
-            # Ensure we slice both arrays at the same indices
-            self.full_filenames = full_filenames[:2608]
-            self.labels = all_labels[:2608]  # Use the same index for consistency
-            print("training dataset")
+class HS_Dataset(Dataset):
+    
+    def __init__(self, csv_file, root_dir, transform = None):
+        self.df = pd.read_csv(csv_file)
+        self.dir = root_dir
+        self.transform = transform
+        
+    def __len__(self):
+        return len(self.df)
+    
+    def __getitem__(self, i):
+        """This function should return the ith example from the training set.
+        The example should be returned in the form of a dictionary: 
+        {'image': image_data, 'label': label_data}"""
+        
+        file = df['id'][i]
+        
+        label = np.array(df['label'][i])
+        if label == 0:
+            label == 0.0
+        else:
+            label == 1.0
             
-        elif dataset_type=="val":
-            # Only use a subset of the images for validation
-            # Ensure we slice both arrays at the same indices
-            start_idx, end_idx = 3508, 3648
-            self.full_filenames = full_filenames[start_idx:end_idx]
-            self.labels = all_labels[start_idx:end_idx]  # Use the same indices
-            print("validation dataset")
+        """Reshape needed to make the output of shape [1]"""
+        label = label.reshape((1))
+
+        image = Image.open("../input/train/" + file + ".tif")
+        image = np.array(image.getdata()).reshape(96, 96, 3)
+        
+        sample = {'image': image, 'label': label}
+        
+        if self.transform:
+            sample = self.transform(sample)
             
-        elif dataset_type=="test":
-            # Only use a subset of the images for testing
-            start_idx = 3648
-            self.full_filenames = full_filenames[start_idx:-1]
-            self.labels = all_labels[start_idx:-1]  # Use the same indices
-            print("testing dataset")
-            
-        else:
-            # Use all the images for the dataset
-            self.full_filenames = full_filenames
-            self.labels = all_labels
-        
-        # Apply max_samples limit if specified
-        if max_samples is not None and max_samples < len(self.full_filenames):
-            self.full_filenames = self.full_filenames[:max_samples]
-            self.labels = self.labels[:max_samples]
-
-        # Save the data transformation to be applied to each image
-        self.transform = transform
-
-    def __len__(self):
-        # Return the size of the dataset (i.e., the number of images)
-        return len(self.full_filenames)
-
-    def __getitem__(self, idx):
-        # Handle both integer indexing and slicing
-        if isinstance(idx, slice):
-            # Create a new dataset with the sliced data
-            subset = cancer_dataset.__new__(cancer_dataset)
-            
-            # Copy all attributes from self
-            for attr, value in self.__dict__.items():
-                setattr(subset, attr, value)
-            
-            # Apply the slice to filenames and labels
-            start, stop, step = idx.indices(len(self))
-            indices = list(range(start, stop, step))
-            subset.full_filenames = [self.full_filenames[i] for i in indices]
-            subset.labels = [self.labels[i] for i in indices]
-            
-            return subset
-        else:
-            # Handle regular integer indexing
-            # Open the image file and apply the data transformation
-            img = Image.open(self.full_filenames[idx]) # PIL image
-            img = self.transform(img)
-            
-            # Return the transformed image along with its label
-            return img, self.labels[idx]
-=======
-
-        # Get the full path to each image
-        full_filenames = [os.path.join(path2data, f) for f in filenames]
-
-        # Load the labels from a CSV file
-        path2labels = os.path.join(data_dir, "labels.csv")
-        labels_df = pd.read_csv(path2labels)
-
-        # Set the "id" column as the index for the labels dataframe
-        labels_df.set_index("id", inplace=True)
-
-        # Extract all labels first
-        all_labels = [labels_df.loc[filename[:-4]].values[0] for filename in filenames]
-
-        # Obtain the labels for the dataset
-        if dataset_type=="train":
-            # Only use a subset of the images for training
-            # Ensure we slice both arrays at the same indices
-            self.full_filenames = full_filenames[:2608]
-            self.labels = all_labels[:2608]  # Use the same index for consistency
-            print("training dataset")
-            
-        elif dataset_type=="val":
-            # Only use a subset of the images for validation
-            # Ensure we slice both arrays at the same indices
-            start_idx, end_idx = 3508, 3648
-            self.full_filenames = full_filenames[start_idx:end_idx]
-            self.labels = all_labels[start_idx:end_idx]  # Use the same indices
-            print("validation dataset")
-            
-        elif dataset_type=="test":
-            # Only use a subset of the images for testing
-            start_idx = 3648
-            self.full_filenames = full_filenames[start_idx:-1]
-            self.labels = all_labels[start_idx:-1]  # Use the same indices
-            print("testing dataset")
-            
-        else:
-            # Use all the images for the dataset
-            self.full_filenames = full_filenames
-            self.labels = all_labels
-        
-        # Apply max_samples limit if specified
-        if max_samples is not None and max_samples < len(self.full_filenames):
-            self.full_filenames = self.full_filenames[:max_samples]
-            self.labels = self.labels[:max_samples]
-
-        # Save the data transformation to be applied to each image
-        self.transform = transform
-
-    def _len_(self):
-        # Return the size of the dataset (i.e., the number of images)
-        return len(self.full_filenames)
-
-    def _getitem_(self, idx):
-        # Handle both integer indexing and slicing
-        if isinstance(idx, slice):
-            # Create a new dataset with the sliced data
-            subset = cancer_dataset._new_(cancer_dataset)
-            
-            # Copy all attributes from self
-            for attr, value in self._dict_.items():
-                setattr(subset, attr, value)
-            
-            # Apply the slice to filenames and labels
-            start, stop, step = idx.indices(len(self))
-            indices = list(range(start, stop, step))
-            subset.full_filenames = [self.full_filenames[i] for i in indices]
-            subset.labels = [self.labels[i] for i in indices]
-            
-            return subset
-        else:
-            # Handle regular integer indexing
-            # Open the image file and apply the data transformation
-            img = Image.open(self.full_filenames[idx]) # PIL image
-            img = self.transform(img)
-            
-            # Return the transformed image along with its label
-            return img, self.labels[idx]
-
-
->>>>>>> a24b6a45
+        return sample
+        
+        
+class ToTensor(object):
+    
+    def __call__(self, sample):
+        image, label = sample['image'], sample['label']
+        """This transposition is very important as PyTorch take in the image data in the current shape:
+        Number of Channels, Height, Width; So the third axis(channels) in the original image has to 
+        be made the first axis."""
+        image = image.transpose(2, 0, 1)        
+        image = torch.from_numpy(image)
+        image = image.type(torch.FloatTensor)
+        
+        label = torch.from_numpy(label)
+        label = label.type(torch.FloatTensor)
+        """The optimizer takes in FloatTensor type data. Hence the data has to be converted from any other format
+        to FloatTensor type"""
+        return {'image': image, 'label': label}
 
 def breast_cancer_iid(dataset, num_users):
     num_items = int(len(dataset) / num_users)
