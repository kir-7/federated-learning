--- conflicted
+++ resolved
@@ -1,11 +1,7 @@
 import torch
 from torchvision import datasets, transforms
 from sampling import mnist_iid, mnist_noniid, mnist_noniid_unequal
-<<<<<<< HEAD
-from sampling import cifar_iid, cifar_noniid, cancer_dataset, breast_cancer_iid, breast_cancer_noniid
-=======
-from smapling import cancer_dataset, breast_cancer_iid, breast_cancer_noniid
->>>>>>> a24b6a45
+from sampling import cifar_iid, cifar_noniid
 from dataclasses import dataclass
 
 
@@ -39,38 +35,19 @@
     """ Returns train and test datasets and a user group which is a dict where
     the keys are the user index and the values are the corresponding data for
     each of those users.
-<<<<<<< HEAD
-    """ 
+    """
 
-=======
-    """
->>>>>>> a24b6a45
-    if args.dataset == 'cancer':
-        
+    if args.dataset == 'cifar':
+        data_dir = '../data/cifar/'
+        apply_transform = transforms.Compose(
+            [transforms.ToTensor(),
+             transforms.Normalize((0.5, 0.5, 0.5), (0.5, 0.5, 0.5))])
 
-        # data transformation 
-        mean = [0.485, 0.456, 0.406]
-        std = [0.229, 0.224, 0.225]
-        composed_train = transforms.Compose([
-                                    transforms.Resize((224, 224)),
-                                    transforms.RandomHorizontalFlip(),
-                                    transforms.RandomRotation(degrees=5),
-                                    transforms.ToTensor(),
-                                    transforms.Normalize(mean, std)
-                                    ])
+        train_dataset = datasets.CIFAR10(data_dir, train=True, download=True,
+                                       transform=apply_transform)
 
-        # this transformation is for valiadationa and test sets
-        composed= transforms.Compose([
-                                    transforms.Resize((224, 224)),
-                                    transforms.ToTensor(),
-                                    transforms.Normalize(mean, std)
-                                    ])
-
-        data_dir = data_dir = "./"
-        dataset_full = cancer_dataset(data_dir, transform=composed)
-        
-        # Create a subset with just the first 4000 samples using slicing
-        dataset = dataset_full[:4000]
+        test_dataset = datasets.CIFAR10(data_dir, train=False, download=True,
+                                      transform=apply_transform)
 
         # sample training data amongst users
         if args.iid:
@@ -83,15 +60,8 @@
                 raise NotImplementedError()
             else:
                 # Chose euqal splits for every user
-<<<<<<< HEAD
-                user_groups = breast_cancer_noniid(dataset, args.num_users)
+                user_groups = cifar_noniid(train_dataset, args.num_users)
 
-
-=======
-                user_groups = breast_cancer_noniid(dataset, args.num_users)
-                
-    
->>>>>>> a24b6a45
     elif args.dataset == 'mnist' or 'fmnist':
         if args.dataset == 'mnist':
             data_dir = '../data/mnist/'
@@ -119,20 +89,6 @@
                 user_groups = mnist_noniid(train_dataset, args.num_users)
 
     return user_groups
-<<<<<<< HEAD
-=======
-
-
-def average_weights(w):    #rename to fed_avg
-    """
-    Returns the average of the weights.
-    """
-    w_avg = copy.deepcopy(w[0])
-    for key in w_avg.keys():
-        for i in range(1, len(w)):
-            w_avg[key] += w[i][key]
-        w_avg[key] = torch.div(w_avg[key], len(w))
->>>>>>> a24b6a45
 
 
 @torch.no_grad()
